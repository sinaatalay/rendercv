# Every modern Python package today has a `pyproject.toml` file. It is a Python
# standard. `pyproject.toml` file contains all the metadata about the package. It also
# includes the dependencies and required information for building the package. For more
# details, see https://pip.pypa.io/en/stable/reference/build-system/pyproject-toml/.

[build-system]
# If a code needs to be distributed, it might need to be compiled, or it might need to
# be bundled with other files. This process of making a code ready for distribution is
# called building.

# Python packages need to be built too, even though they are not compiled (mostly). At
# the end of the building process, a source distribution package (sdist) and a built
# distribution package (in Wheel format) are created.
# See https://packaging.python.org/en/latest/tutorials/packaging-projects/ for details.
# Built Distribution:
# https://packaging.python.org/en/latest/glossary/#term-Built-Distribution
# Source Distribution:
# https://packaging.python.org/en/latest/glossary/#term-Source-Distribution-or-sdist

# To build RenderCV, we need to specify which build package we want to use. There are
# many build packages like `setuptools`, `flit`, `poetry`, `hatchling`, etc. We will use
# `hatchling`.
requires = [
    "hatchling==1.26.3",
] # List of packages that are needed to build RenderCV

# Python has a standard object format called build-backend object. Python standard asks
# this object to have some specific methods that do a specific job. For example, it
# should have a method called `build_wheel` that builds a wheel file. We use hatchling
# to build RenderCV, and hatchling's build-backend object is `hatchling.build`.
# See https://peps.python.org/pep-0517/
build-backend = "hatchling.build" # A build-backend object for building RenderCV

[tool.hatch.build.targets.sdist]
# In the sdist, what do we want to exclude?
exclude = [
    "rendercv/tinytex-release/download_and_minimize_tinytex_for_rendercv.py",
    "rendercv/tinytex-release/.gitignore",
    "rendercv/tinytex-release/.git",
    ".github/",
    ".devcontainer/",
    # GIF files are too big:
    "*.gif",
]

[tool.hatch.build.targets.wheel]
# In wheel, what do we want to include and exclude?
packages = ["rendercv"]
exclude = [
    "rendercv/tinytex-release/download_and_minimize_tinytex_for_rendercv.py",
    "rendercv/tinytex-release/.gitignore",
    "rendercv/tinytex-release/.git",
    "rendercv/tinytex-release/README.md",
]

[tool.hatch.version]
# We will use hatchling to generate the version number of RenderCV. It will go to the
# `path` below and get the version number from there.
# See https://hatch.pypa.io/latest/version/
path = "rendercv/__init__.py"

[project]
# Under the `project` section, we specify the metadata about RenderCV.
name = 'rendercv'
description = 'A LaTeX CV/resume framework'
authors = [{ name = 'Sina Atalay', email = 'dev@atalay.biz' }]
license = "MIT"
readme = "README.md"
requires-python = '>=3.10'
# RenderCV depends on these packages. They will be installed automatically when RenderCV
# is installed:
dependencies = [
    'Jinja2==3.1.4',                # to generate LaTeX and Markdown files
    'phonenumbers==8.13.51',        # to validate phone numbers
    'email-validator==2.2.0',       # to validate email addresses
<<<<<<< HEAD
    'pydantic==2.10.3',             # to validate and parse the input file
    'pydantic-extra-types==2.10.0', # to validate some extra types
=======
    'pydantic==2.10.2',             # to validate and parse the input file
    'pydantic-extra-types==2.10.1', # to validate some extra types
>>>>>>> 4df10d2b
    'ruamel.yaml==0.18.6',          # to parse YAML files
    'typer==0.15.1',                # to create the command-line interface
    "markdown==3.7",                # to convert Markdown to HTML
    "PyMuPDF==1.24.14",             # to convert PDF files to images
    "watchdog==6.0.0",              # to poll files for updates
]
classifiers = [
    "Intended Audience :: Science/Research",
    "Intended Audience :: Education",
    "Topic :: Text Processing :: Markup :: LaTeX",
    "Topic :: Printing",
    "Development Status :: 5 - Production/Stable",
    "Programming Language :: Python :: 3.10",
    "Programming Language :: Python :: 3.11",
    "Programming Language :: Python :: 3.12",
    "License :: OSI Approved :: MIT License",
    "Operating System :: OS Independent",
] # go to https://pypi.org/classifiers/ to see all classifiers
dynamic = ["version"] # We will use hatchling to generate the version number

[project.urls]
# Here, we can specify the URLs related to RenderCV. They will be listed under the
# "Project links" section in PyPI. See https://pypi.org/project/rendercv/
Source = 'https://github.com/sinaatalay/rendercv'
Documentation = 'https://docs.rendercv.com'
Changelog = 'https://docs.rendercv.com/changelog'

[project.scripts]
# Here, we specify the entry points of RenderCV.
# See https://packaging.python.org/en/latest/specifications/entry-points/#entry-points
# See https://hatch.pypa.io/latest/config/metadata/#cli

# The key and value below mean this: If someone installs RenderCV, then running
# `rendercv` in the terminal will run the function `app` in the module `cli` in the
# package `rendercv`.
rendercv = 'rendercv.cli:app'

# ======================================================================================
# Virtual Environments Below ===========================================================
# ======================================================================================

# RenderCV depends on other packages, which are listed under the `project` section as
# `dependencies`. However, for the development of RenderCV, we need some other packages
# too (like `black`, `ruff`, `mkdocs`, etc.). We need these packages in our virtual
# environments and we handle the environments with `hatchling`.

# There will be three virtual environments for RenderCV: `default`, `docs`, and `test`.

# `default` is the default virtual environment needed to develop RenderCV.
# `docs` is the virtual environment needed to build the documentation of RenderCV.
# `test` is the virtual environment needed to run the tests of RenderCV.

[tool.hatch.envs.default]
# Dependencies to be installed in the `default` virtual environment.
dependencies = [
    "ruff",                 # to lint and format the code
    "black",                # to format the code
    "ipython",              # for ipython shell
    "pyright",              # to check the types
    "pre-commit",           # to run the checks before committing
    "pytest==8.3.2",        # to run the tests
    "coverage==7.6.1",      # to generate coverage reports
    "time-machine==2.15.0", # to select an arbitrary date and time for testing
    "pypdf==4.3.1",         # to read PDF files
]
path = ".venv"
[tool.hatch.envs.default.scripts]
# Hatch allows us to define scripts that can be run in the activated virtual environment
# with `hatch run ENV_NAME:SCRIPT_NAME`.
# Format all the code in the `rendercv` package with `black`:
format = "ruff check --fix && ruff format && black rendercv docs tests" # hatch run format
# Lint the code in the `rendercv` package with `ruff`:
lint = "ruff check rendercv tests" # hatch run lint
# Check types in the `rendercv` package with `pyright`:
check-types = "pyright rendercv && pyright tests" # hatch run check-types
# Run the tests:
test = "pytest" # hatch run test
# Run the tests and generate the coverage report as HTML:
test-and-report = "coverage run -m pytest && pytest -k \"test_watcher\" && coverage combine && coverage report && coverage html --show-contexts" # hatch run test-and-report
# Run pre-commit checks:
precommit = "pre-commit run --all-files" # hatch run pre-commit


[tool.hatch.envs.docs]
# Dependencies to be installed in the `docs` virtual environment.
dependencies = [
    "mkdocs-material==9.5.34",     # to build docs
    "mkdocstrings-python==1.11.1", # to build reference documentation from docstrings
    "pdfCropMargins==2.1.3",       # to generate entry figures for the documentation
    "pillow==10.4.0",              # lock the dependency of pdfCropMargins
    "mkdocs-macros-plugin==1.0.5", # to be able to have dynamic content in the documentation
]
path = ".venv-docs"
[tool.hatch.envs.docs.scripts]
# Build the documentation with `mkdocs`:
build = "mkdocs build --clean --strict" # hatch run docs:build
# Start the development server for the documentation with `mkdocs`:
serve = "mkdocs serve" # hatch run docs:serve
# Update schema.json:
update-schema = "python docs/update_schema.py" # hatch run docs:update-schema
# Update `examples` folder:
update-examples = "python docs/update_examples.py" # hatch run docs:update-examples
# Update entry figures in "Structure of the YAML File" page:
update-entry-figures = "python docs/update_entry_figures.py" # hatch run docs:update-entry-figures

# ======================================================================================
# Virtual Environments Above ===========================================================
# ======================================================================================

# RenderCV uses different tools to check the code quality, format the code, build the
# documentation, build the package, etc. We can specify the settings for these tools in
# `pyproject.toml` file under `[tool.name_of_the_tool]` so that new contributors can use
# these tools easily. Generally, popular IDEs grab these settings from `pyproject.toml`
# file automatically.


[tool.ruff]
exclude = ["tinytex-release"]
output-format = "github"
line-length = 88

[tool.ruff.format]
docstring-code-format = true

[tool.ruff.lint]
extend-select = [
    "B",   # flake8-bugbear
    "I",   # isort
    "ARG", # flake8-unused-arguments
    "C4",  # flake8-comprehensions
    "EM",  # flake8-errmsg
    "ICN", # flake8-import-conventions
    "ISC", # flake8-implicit-str-concat
    "G",   # flake8-logging-format
    "PGH", # pygrep-hooks
    "PIE", # flake8-pie
    "PL",  # pylint
    "PT",  # flake8-pytest-style
    "PTH", # flake8-use-pathlib
    "RET", # flake8-return
    "RUF", # Ruff-specific
    "SIM", # flake8-simplify
    "T20", # flake8-print
    "UP",  # pyupgrade
    "YTT", # flake8-2020
    "EXE", # flake8-executable
    "NPY", # NumPy specific rules
    "PD",  # pandas-vet
]
ignore = [
    "PLR",    # Design related pylint codes
    "ISC001", # Conflicts with formatter
    "UP007",  # I like Optional type
    "PGH003", # It would be nice to not ignore this
]
flake8-unused-arguments.ignore-variadic-names = true

[tool.black]
line-length = 88 # maximum line length
preview = true # to allow enable-unstable-feature
enable-unstable-feature = [
    "string_processing",
] # to break strings into multiple lines
exclude = "tinytex-release" # don't format the files in this folder

[tool.isort]
profile = "black"

[tool.pyright]
reportIncompatibleVariableOverride = false # disable this error type
reportIncompatibleMethodOverride = false   # disable this error type
ignore = ["**/tinytex-release/"]

[tool.coverage.run]
source = ['rendercv']             # The source to measure during execution
concurrency = ['multiprocessing'] # For watcher tests

# Use relative paths instead of absolute paths, this is useful for combining coverage
# reports from different OSes:
relative_files = true

[tool.coverage.report]
# Don't include jinja templates in the coverage report:
omit = ["*.j2.*", "rendercv/__main__.py"]

# Don't include these lines in the coverage report:
exclude_lines = ["if __name__ == .__main__.:"]

[tool.pytest.ini_options]
addopts = [
    "-ra",              # Show extra test summary info for all tests
    "--strict-markers", # Don't allow unknown markers
    "--strict-config",  # Always fail if there are unknown configuration options
]
testpaths = ["tests"]<|MERGE_RESOLUTION|>--- conflicted
+++ resolved
@@ -73,13 +73,10 @@
     'Jinja2==3.1.4',                # to generate LaTeX and Markdown files
     'phonenumbers==8.13.51',        # to validate phone numbers
     'email-validator==2.2.0',       # to validate email addresses
-<<<<<<< HEAD
     'pydantic==2.10.3',             # to validate and parse the input file
-    'pydantic-extra-types==2.10.0', # to validate some extra types
-=======
+    'pydantic-extra-types==2.10.1', # to validate some extra types
     'pydantic==2.10.2',             # to validate and parse the input file
     'pydantic-extra-types==2.10.1', # to validate some extra types
->>>>>>> 4df10d2b
     'ruamel.yaml==0.18.6',          # to parse YAML files
     'typer==0.15.1',                # to create the command-line interface
     "markdown==3.7",                # to convert Markdown to HTML
